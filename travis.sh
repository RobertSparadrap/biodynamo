--- conflicted
+++ resolved
@@ -9,7 +9,7 @@
 if [ "$TRAVIS_OS_NAME" = "osx" ]; then
   sw_vers
   osx_vers=`sw_vers -productVersion | cut -d . -f1 -f2`
-  if [ "$osx_vers" != "10.12" ] || [ "$osx_vers" != "10.11" ]; then
+  if [ "$osx_vers" != "10.12" ] && [ "$osx_vers" != "10.11" ]; then
      test_valgrind="-Dvalgrind=ON"
   fi
   brew update >& /dev/null
@@ -51,14 +51,9 @@
   wget "https://root.cern.ch/download/root_v6.08.06.Linux-ubuntu14-x86_64-gcc4.8.tar.gz" 2> /dev/null
   tar zxf "root_v6.08.06.Linux-ubuntu14-x86_64-gcc4.8.tar.gz" > /dev/null
 else
-<<<<<<< HEAD
-  wget "https://root.cern.ch/download/root_v6.08.06.macosx64-10.12-clang80.tar.gz" 2> /dev/null
-  tar zxf "root_v6.08.06.macosx64-10.12-clang80.tar.gz" > /dev/null
-=======
   # write progress to terminal to prevent termination by travis if it takes longer than 10 min
   wget --progress=dot:giga https://root.cern.ch/download/root_v6.06.00.macosx64-10.9-clang60.tar.gz
   tar zxf root_v6.06.00.macosx64-10.9-clang60.tar.gz > /dev/null
->>>>>>> 897f233e
 fi
 cd root
 . bin/thisroot.sh
